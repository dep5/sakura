--- conflicted
+++ resolved
@@ -570,26 +570,8 @@
 */
 void CFileNameManager::GetIniFileName( LPWSTR pszIniFileName ) const
 {
-<<<<<<< HEAD
-	auto &iniFolder = m_pShareData->m_sFileNameManagement.m_IniFolder;
-	if( !iniFolder.m_bInit ){
-		iniFolder.m_bInit = true;			// 初期化済フラグ
-		iniFolder.m_bReadPrivate = false;	// マルチユーザ用iniからの読み出しフラグ
-		iniFolder.m_bWritePrivate = false;	// マルチユーザ用iniへの書き込みフラグ
-
-		GetIniFileNameDirect( iniFolder.m_szPrivateIniFile, iniFolder.m_szIniFile, pszProfName );
-		if( iniFolder.m_szPrivateIniFile[0] != L'\0' ){
-			iniFolder.m_bReadPrivate = true;
-			iniFolder.m_bWritePrivate = true;
-		}
-	}
-
-	bool bPrivate = bRead ? iniFolder.m_bReadPrivate : iniFolder.m_bWritePrivate;
-	::lstrcpy( pszIniFileName, bPrivate ? iniFolder.m_szPrivateIniFile : iniFolder.m_szIniFile );
-=======
 	const auto &iniFolder = m_pShareData->m_sFileNameManagement.m_IniFolder;
 	const auto& szPrivateIniFile = iniFolder.m_szPrivateIniFile;
 	const auto& szIniFile = iniFolder.m_szIniFile;
 	::wcscpy_s( pszIniFileName, _MAX_PATH, IsPrivateSettings() ? szPrivateIniFile : szIniFile );
->>>>>>> 3dafd839
 }