﻿<?xml version="1.0" encoding="utf-8"?>
<Project ToolsVersion="4.0" xmlns="http://schemas.microsoft.com/developer/msbuild/2003">
  <ItemGroup>
    <Filter Include="Test Files">
      <UniqueIdentifier>{690c7184-b796-460a-8fed-595dfa1930f4}</UniqueIdentifier>
    </Filter>
    <Filter Include="Deprecated Codes">
      <UniqueIdentifier>{594146a8-ae7c-401b-a064-af37dac4216e}</UniqueIdentifier>
    </Filter>
    <Filter Include="Other Files">
      <UniqueIdentifier>{0eefa0df-ca7f-489c-9844-9a182e1dba18}</UniqueIdentifier>
    </Filter>
  </ItemGroup>
  <ItemGroup>
    <Text Include="CMakeLists.txt">
      <Filter>Other Files</Filter>
    </Text>
  </ItemGroup>
  <ItemGroup>
    <ClCompile Include="test-cmemory.cpp">
      <Filter>Test Files</Filter>
    </ClCompile>
    <ClCompile Include="test-cnative.cpp">
      <Filter>Test Files</Filter>
    </ClCompile>
    <ClCompile Include="test-int2dec.cpp">
      <Filter>Test Files</Filter>
    </ClCompile>
    <ClCompile Include="test-is_mailaddress.cpp">
      <Filter>Test Files</Filter>
    </ClCompile>
    <ClCompile Include="test-mydevmode.cpp">
      <Filter>Test Files</Filter>
    </ClCompile>
    <ClCompile Include="test-parameterized.cpp">
      <Filter>Test Files</Filter>
    </ClCompile>
    <ClCompile Include="test-sample.cpp">
      <Filter>Test Files</Filter>
    </ClCompile>
    <ClCompile Include="test-sample-disabled.cpp">
      <Filter>Test Files</Filter>
    </ClCompile>
    <ClCompile Include="test-StdControl.cpp">
      <Filter>Test Files</Filter>
    </ClCompile>
<<<<<<< HEAD
    <ClCompile Include="test-ccommandline.cpp">
      <Filter>Test Files</Filter>
    </ClCompile>
    <ClCompile Include="test-editinfo.cpp">
      <Filter>Test Files</Filter>
    </ClCompile>
    <ClCompile Include="test-ssearchoption.cpp">
      <Filter>Test Files</Filter>
    </ClCompile>
    <ClCompile Include="test-grepinfo.cpp">
      <Filter>Test Files</Filter>
=======
    <ClCompile Include="coverage.cpp">
      <Filter>Other Files</Filter>
>>>>>>> dd07caa5
    </ClCompile>
  </ItemGroup>
</Project><|MERGE_RESOLUTION|>--- conflicted
+++ resolved
@@ -44,7 +44,6 @@
     <ClCompile Include="test-StdControl.cpp">
       <Filter>Test Files</Filter>
     </ClCompile>
-<<<<<<< HEAD
     <ClCompile Include="test-ccommandline.cpp">
       <Filter>Test Files</Filter>
     </ClCompile>
@@ -56,10 +55,9 @@
     </ClCompile>
     <ClCompile Include="test-grepinfo.cpp">
       <Filter>Test Files</Filter>
-=======
+    </ClCompile>
     <ClCompile Include="coverage.cpp">
       <Filter>Other Files</Filter>
->>>>>>> dd07caa5
     </ClCompile>
   </ItemGroup>
 </Project>