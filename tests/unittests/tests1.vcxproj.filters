--- conflicted
+++ resolved
@@ -83,11 +83,10 @@
     <ClCompile Include="test-file.cpp">
       <Filter>Test Files</Filter>
     </ClCompile>
-<<<<<<< HEAD
+    <ClCompile Include="test-format.cpp">
+      <Filter>Test Files</Filter>
+    </ClCompile>
     <ClCompile Include="test-cwordparse.cpp">
-=======
-    <ClCompile Include="test-format.cpp">
->>>>>>> 0335a870
       <Filter>Test Files</Filter>
     </ClCompile>
   </ItemGroup>
